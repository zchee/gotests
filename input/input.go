--- conflicted
+++ resolved
@@ -40,11 +40,11 @@
 		}
 		return srcPaths, nil
 	}
-<<<<<<< HEAD
 	return nil, ErrNoFilesFound
-=======
-	return nil, NoFilesFound
->>>>>>> 52970a06
+}
+
+func isHiddenFile(path string) bool {
+	return []rune(filepath.Base(path))[0] == '.'
 }
 
 func isHiddenFile(path string) bool {
